--- conflicted
+++ resolved
@@ -169,15 +169,7 @@
                     StringComparer.InvariantCultureIgnoreCase).
                 ToDictionary(
                     g => g.Key,
-<<<<<<< HEAD
-                    g => from rule in g.First().Elements("Rule")
-                        let name = rule.Attribute("name")
-                        let key = rule.Attribute("key")
-                        where !string.IsNullOrWhiteSpace(name?.Value)
-                        select new Rule(name.Value.Trim(), key?.Value.Trim(), rule.Value.Trim()),
-=======
                     g => g.First(),
->>>>>>> 23a41a9e
                     StringComparer.InvariantCultureIgnoreCase);
         }
 
