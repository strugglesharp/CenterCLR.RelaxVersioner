--- conflicted
+++ resolved
@@ -30,11 +30,7 @@
   </PropertyGroup>
 
   <ItemGroup>
-<<<<<<< HEAD
-    <PackageReference Include="CenterCLR.RelaxVersioner" version="0.9.43" PrivateAssets="All" />
-=======
     <PackageReference Include="CenterCLR.RelaxVersioner" version="0.9.62" PrivateAssets="All" />
->>>>>>> c2ad31b6
   </ItemGroup>
 
   <ItemGroup>
